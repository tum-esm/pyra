--- conflicted
+++ resolved
@@ -79,17 +79,15 @@
 
         if decision["mode"] == "automatic":
             logger.debug("Decision mode for measurements is: Automatic.")
-<<<<<<< HEAD
-            # needs to be false or it stays true, if no triggeres are considered.
-            automation_should_be_running = False
-=======
-            if triggers["consider_sun_elevation"] or triggers["consider_time"] \
-                    or (triggers["consider_vbdsd"] and (self._CONFIG["vbdsd"] is not None)):
-                #Will be set to be false below if at least one trigger decides to
+            if (
+                triggers["consider_sun_elevation"]
+                or triggers["consider_time"]
+                or (triggers["consider_vbdsd"] and (self._CONFIG["vbdsd"] is not None))
+            ):
+                # Will be set to be false below if at least one trigger decides to
                 automation_should_be_running = True
             else:
                 automation_should_be_running = False
->>>>>>> 5bfac129
 
             # consider sun elevation
             if triggers["consider_sun_elevation"]:
@@ -101,12 +99,8 @@
                 # TODO: remove max_sun_elevation as not needed
                 if sun_above_threshold:
                     logger.debug("Sun angle is above threshold.")
-<<<<<<< HEAD
-                    automation_should_be_running = True
-                else:
-=======
+
                 if not sun_above_threshold:
->>>>>>> 5bfac129
                     logger.debug("Sun angle is below threshold.")
                     automation_should_be_running &= False
 
