--- conflicted
+++ resolved
@@ -66,10 +66,6 @@
         # raises error if system battery is below 20%
         OSInfo.validate_system_battery()
 
-<<<<<<< HEAD
-=======
-
->>>>>>> 77a72aef
         decision = self._CONFIG["measurement_decision"]
         triggers = self._CONFIG["measurement_triggers"]
 
@@ -83,32 +79,23 @@
 
         if decision["mode"] == "automatic":
             logger.debug("Decision mode for measurements is: Automatic.")
-            #needs to be false or it stays true, if no triggeres are considered.
+            # needs to be false or it stays true, if no triggeres are considered.
             automation_should_be_running = False
 
             # consider sun elevation
             if triggers["consider_sun_elevation"]:
                 logger.info("Sun elevation as a trigger is evaluated.")
                 current_sun_elevation = Astronomy.get_current_sun_elevation()
-<<<<<<< HEAD
-                sun_is_too_low = (
-                    current_sun_elevation < triggers["min_sun_elevation"] * astropy_units.deg
+                sun_above_threshold = (
+                    current_sun_elevation > triggers["min_sun_elevation"] * astropy_units.deg
                 )
-                sun_is_too_high = (
-                    current_sun_elevation > triggers["max_sun_elevation"] * astropy_units.deg
-                )
-                if sun_is_too_low or sun_is_too_high:
-                    automation_should_be_running &= False
-=======
-                sun_above_threshold = current_sun_elevation > triggers["min_sun_elevation"] * astropy_units.deg
-                #TODO: remove max_sun_elevation as not needed
+                # TODO: remove max_sun_elevation as not needed
                 if sun_above_threshold:
                     logger.debug("Sun angle is above threshold.")
                     automation_should_be_running = True
-                if not sun_above_threshold:
+                else:
                     logger.debug("Sun angle is below threshold.")
                     automation_should_be_running = False
->>>>>>> 77a72aef
 
             # consider daytime
             if triggers["consider_time"]:
@@ -133,8 +120,9 @@
                     logger.debug("VBDSD indicates bad sun conditions.")
                     automation_should_be_running = False
 
-<<<<<<< HEAD
-=======
-        logger.info("Measurements should be running is set to: {}.".format(automation_should_be_running))
->>>>>>> 77a72aef
+        logger.info(
+            "Measurements should be running is set to: {}.".format(
+                automation_should_be_running
+            )
+        )
         StateInterface.update({"automation_should_be_running": automation_should_be_running})