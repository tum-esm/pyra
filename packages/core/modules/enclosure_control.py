--- conflicted
+++ resolved
@@ -40,18 +40,13 @@
             logger.debug("Skipping EnclosureControl without a TUM PLC")
             return
 
-<<<<<<< HEAD
     def __initialize(self) -> None:
+        """Initializes the default PLC settings at startup or activation in config."""
         assert self.config["tum_plc"] is not None
 
         self.plc_interface = PLCInterface(
             self.config["tum_plc"]["version"], self.config["tum_plc"]["ip"]
         )
-=======
-    def _initialize(self):
-        """Initializes the default PLC settings at startup or activation in config."""
-        self.plc_interface = PLCInterface(self.config)
->>>>>>> ebea8548
         self.plc_interface.connect()
         self.plc_interface.set_auto_temperature(True)
         self.plc_state = self.plc_interface.read()
@@ -59,14 +54,10 @@
         self.last_cycle_automation_status = 0
         self.initialized = True
 
-<<<<<<< HEAD
     def run(self, new_config: types.ConfigDict) -> None:
-=======
-    def run(self, new_config: dict) -> None:
         """Called in every cycle of the main loop.
         Updates enclosure state based on the current automation status.
         """
->>>>>>> ebea8548
         self.config = new_config
 
         # Skips the rest of run if module not activated in config
@@ -112,24 +103,19 @@
 
             # Skip writing to the PLC as the user took over control from the automation
             if self.config["tum_plc"]["controlled_by_user"]:
-                logger.debug("Skipping EnclosureControl because enclosure is controlled by user")
+                logger.debug(
+                    "Skipping EnclosureControl because enclosure is controlled by user"
+                )
                 return
 
             # Dawn/dusk detection: powerup/down spectrometer at a defined sun angle
             self.auto_set_power_spectrometer()
 
-<<<<<<< HEAD
-            if self.plc_state["state"]["motor_failed"]:
-                raise EnclosureControl.MotorFailedError(
-                    "URGENT: stop all actions, check cover in person"
-                )
-=======
             # Check for critial error: Motor Failed Flag in PLC
             # In case of present motor failed flag the cover might not be closed in bad weather conditions.
             # Potentially putting the measurement instrument at risk.
             if self.plc_state.state.motor_failed:
                 raise MotorFailedError("URGENT: stop all actions, check cover in person")
->>>>>>> ebea8548
 
             # Check PLC ip connection (single ping).
             if self.plc_interface.is_responsive():
@@ -171,15 +157,12 @@
     # PLC.ACTORS SETTERS
 
     def move_cover(self, value: int) -> None:
-<<<<<<< HEAD
-=======
         """Moves the cover attached on top of the enclosure. The cover is moved by a electrical
         motor controlled by the PLC. The cover functions as weather protection for the measurement
         instrument. In case of bad weather the PLC takes over control and closes the cover itself.
         A movement of the cover during bad weather conditions shall not be allowed as instrument
         saefty is priotized higher than maximization of overall measurement uptime.
         """
->>>>>>> ebea8548
         logger.debug(f"Received request to move cover to position {value} degrees.")
 
         # rain check before moving cover. PLC will deny cover requests during rain anyway
@@ -209,12 +192,8 @@
         self.plc_interface.set_manual_control(False)
 
     def wait_for_cover_closing(self, throw_error: bool = True) -> None:
-<<<<<<< HEAD
-        """Waits steps of 5s for the enclosure cover to close.
-=======
         """Validates the progress of a cover closing call. Continues when cover is closed.
         Validation is done every 5s with a maximum waiting time of 60s.
->>>>>>> ebea8548
 
         Raises the custom error CoverError if clover doesn't close in time.
         """
@@ -277,33 +256,24 @@
                 self.wait_for_cover_closing(throw_error=False)
 
     def verify_cover_position(self) -> None:
-<<<<<<< HEAD
+        """Verifies that the cover is closed when measurements are currently not set to be running.
+        Closed the cover in case of a mismatch.
+
+        This functions allows to detect desync caused by previous user controlled decisions. It
+        also functions as a failsafe to ensure weather protection of the instrument."""
         if (not self.measurements_should_be_running) & (not self.plc_state["state"]["rain"]):
             if not self.plc_state["state"]["cover_closed"]:
-=======
-        """Verifies that the cover is closed when measurements are currently not set to be running.
-        Closed the cover in case of a mismatch.
-
-        This functions allows to detect desync caused by previous user controlled decisions. It
-        also functions as a failsafe to ensure weather protection of the instrument."""
-        if (not self.measurements_should_be_running) & (not self.plc_state.state.rain):
-            if not self.plc_state.state.cover_closed:
->>>>>>> ebea8548
                 logger.info("Cover is still open. Trying to close again.")
                 self.force_cover_close()
                 self.wait_for_cover_closing()
 
     def verify_cover_sync(self) -> None:
-<<<<<<< HEAD
+        """Syncs the current cover_sync flag in the PLC with the present measurement status.
+
+        This functions allows to detect desync caused by previous user controlled decisions."""
         if self.measurements_should_be_running and (
             not self.plc_state["control"]["sync_to_tracker"]
         ):
-=======
-        """Syncs the current cover_sync flag in the PLC with the present measurement status.
-
-        This functions allows to detect desync caused by previous user controlled decisions."""
-        if self.measurements_should_be_running & (not self.plc_state.control.sync_to_tracker):
->>>>>>> ebea8548
             logger.debug("Set sync to tracker to True to match measurement status.")
             self.plc_interface.set_sync_to_tracker(True)
         if (not self.measurements_should_be_running) and self.plc_state["control"][
