# author            : Patrick Aigner
# email             : patrick.aigner@tum.de
# date              : 20220421
# version           : 1.0
# notes             :
# license           : -
# py version        : 3.10
# ==============================================================================
# description       :
# ==============================================================================

import snap7
import time
import os
import astropy.units as astropy_units
from packages.core.utils import (
    StateInterface,
    Logger,
    OSInfo,
    Astronomy,
    STANDARD_PLC_INTERFACES,
    PLCInterface,
)

logger = Logger(origin="pyra.core.enclosure-control")


class CoverError(Exception):
    pass


class PLCError(Exception):
    pass


class EnclosureControl:
    """
    https://buildmedia.readthedocs.org/media/pdf/python-snap7/latest/python-snap7.pdf
    """

    def __init__(self, initial_config: dict):
        self._CONFIG = initial_config
        if self._CONFIG["general"]["test_mode"]:
            return

        if self._CONFIG["tum_plc"] is None:
            logger.debug("Skipping EnclosureControl without a TUM PLC")
            return

        self._PLC_INTERFACE: PLCInterface = STANDARD_PLC_INTERFACES[
            self._CONFIG["tum_plc"]["version"]
        ]

        self.plc = snap7.client.Client()
        self.connection = self.plc_connect()
        self.last_cycle_automation_status = 0
        self.set_auto_temperature(True)

    def run(self, new_config: dict):
        self._CONFIG = new_config
        if self._CONFIG["tum_plc"] is None:
            logger.debug("Skipping EnclosureControl without a TUM PLC")
            return

        if self._CONFIG["general"]["test_mode"]:
            logger.debug("Skipping EnclosureControl in test mode")
            return
        if self._CONFIG["tum_plc"]["controlled_by_user"]:
            logger.debug(
                "Skipping EnclosureControl because enclosure is controlled by user"
            )
            return

        self._PLC_INTERFACE: PLCInterface = STANDARD_PLC_INTERFACES[
            self._CONFIG["tum_plc"]["version"]
        ]
        logger.info("Running EnclosureControl")

        # check PLC ip connection
        if self.is_PLC_responsive():
            logger.debug("Successful ping to PLC.")
        else:
            raise PLCError("Could not find an active PLC IP connection.")

        # check for automation state flank changes
        automation_should_be_running = StateInterface.read()[
            "automation_should_be_running"
        ]
        if self.last_cycle_automation_status != automation_should_be_running:
            if automation_should_be_running:
                # flank change 0 -> 1: load experiment, start macro
                if self.check_for_reset_needed():
                    self.reset()
                    time.sleep(10)

                self.set_sync_to_tracker(True)
                logger.info("Syncing Cover to Tracker.")
            else:
                # flank change 1 -> 0: stop macro
                self.set_sync_to_tracker(False)
                self.move_cover(0)
                logger.info("Closing Cover.")
                self.wait_for_cover_closing()

        # save the automation status for the next run
        self.last_cycle_automation_status = automation_should_be_running

        if not automation_should_be_running:
            if not self.check_cover_closed():
                logger.info("Cover is still open. Trying to close again.")
                self.move_cover(0)
                self.wait_for_cover_closing()

        # read current state of actors and sensors in enclosure
        current_reading = self.read_states_from_plc()
        logger.info("New continuous readings.")
        StateInterface.update({"enclosure_plc_readings": current_reading})

        # possibly powerup/down spectrometer
        self.auto_set_power_spectrometer()

    def plc_connect(self):
        """
        Connects to the PLC Snap7

        Returns:
        True -> connected
        False -> not connected
        """
        self.plc.connect(self._CONFIG["tum_plc"]["ip"], 0, 1)
        return self.plc.get_connected()

    def plc_disconnect(self):
        """
        Disconnects from the PLC Snap7

        Returns:
        True -> disconnected
        False -> not disconnected
        """
        self.plc.disconnect()

        if not self.plc.get_connected():
            return True
        else:
            return False

    def plc_connected(self):
        """
        Connects to the PLC Snap7

        Returns:
        True -> connected
        False -> not connected
        """
        return self.plc.get_connected()

    def cpu_busy_check(self):
        """Sleeps if cpu is busy."""
        if str(self.plc.get_cpu_state()) == "S7CpuStatusRun":
            time.sleep(2)

    def plc_read_int(self, action):
        """Reads an INT value in the PLC database."""
        assert len(action) == 3
        db_number, start, size = action

        msg = self.plc.db_read(db_number, start, size)
        value = snap7.util.get_int(msg, 0)

        # wait if cpu is still busy
        self.cpu_busy_check()

        return value

    def plc_write_int(self, action, value):
        """Changes an INT value in the PLC database."""
        assert len(action) == 3
        db_number, start, size = action

        msg = bytearray(size)
        snap7.util.set_int(msg, 0, value)
        self.plc.db_write(db_number, start, msg)

        # wait if cpu is still busy
        self.cpu_busy_check()

    def plc_read_bool(self, action):
        """Reads a BOOL value in the PLC database."""
        assert len(action) == 4
        db_number, start, size, bool_index = action

        msg = self.plc.db_read(db_number, start, size)
        value = snap7.util.get_bool(msg, 0, bool_index)

        # wait if cpu is still busy
        self.cpu_busy_check()

        return value

    def plc_write_bool(self, action, value):
        """Changes a BOOL value in the PLC database."""
        assert len(action) == 4
        db_number, start, size, bool_index = action

        msg = self.plc.db_read(db_number, start, size)
        snap7.util.set_bool(msg, 0, bool_index, value)
        self.plc.db_write(db_number, start, msg)

        # wait if cpu is still busy
        self.cpu_busy_check()

    def set_sync_to_tracker(self, state=True):
        self.plc_write_bool(self._PLC_INTERFACE.control["sync_to_tracker"], state)

    def set_manual_control(self, state=True):
        self.plc_write_bool(self._PLC_INTERFACE.control["manual_control"], state)

    def set_auto_temperature(self, state=True):
        self.plc_write_bool(self._PLC_INTERFACE.control["auto_temp_mode"], state)

    def set_manual_temperature(self, state=True):
        self.plc_write_bool(self._PLC_INTERFACE.control["manual_temp_mode"], state)

    def check_for_reset_needed(self):
        return self.plc_read_bool(self._PLC_INTERFACE.state["reset_needed"])

    def reset(self):
        self.plc_write_bool(self._PLC_INTERFACE.control["reset"], False)

    def set_power_camera(self, state=True):
        self.plc_write_bool(self._PLC_INTERFACE.power["camera"], state)

    def read_power_camera(self):
        return self.plc_read_bool(self._PLC_INTERFACE.power["camera"])

    def set_power_computer(self, state=True):
        self.plc_write_bool(self._PLC_INTERFACE.power["computer"], state)

    def read_power_computer(self):
        return self.plc_read_bool(self._PLC_INTERFACE.power["computer"])

    def set_power_heater(self, state=True):
        self.plc_write_bool(self._PLC_INTERFACE.power["heater"], state)

    def read_power_heater(self):
        return self.plc_read_bool(self._PLC_INTERFACE.power["heater"])

    def set_power_router(self, state=True):
        self.plc_write_bool(self._PLC_INTERFACE.power["router"], state)

    def read_power_router(self):
        return self.plc_read_bool(self._PLC_INTERFACE.power["router"])

    def set_power_spectrometer(self, state=True):
        self.plc_write_bool(self._PLC_INTERFACE.power["spectrometer"], state)

    def read_power_spectrometer(self):
        return self.plc_read_bool(self._PLC_INTERFACE.power["spectrometer"])

    def move_cover(self, value):
        self.set_manual_control(True)
        self.plc_write_int(self._PLC_INTERFACE.actors["move_cover"], value)
        self.set_manual_control(False)

    def read_current_cover_angle(self):
        return self.plc_read_int(self._PLC_INTERFACE.actors["current_angle"])

    def check_cover_closed(self):
        return self.plc_read_bool(self._PLC_INTERFACE.state["cover_closed"])

<<<<<<< HEAD
=======
    def force_cover_close(self):
        if self.check_for_reset_needed():
            self.reset()

        self.set_sync_to_tracker(False)
        self.set_manual_control(True)
        self.move_cover(0)
        self.wait_for_cover_closing()
        self.set_manual_control(True)


>>>>>>> b5831b4a
    def wait_for_cover_closing(self):
        """Waits steps of 5s for the enclosure cover to close.

        Raises the custom error CoverError if clover doesn't close in a given
        period of time.
        """

        start_time = time.time()
        loop = True

        while loop:
            time.sleep(5)

            if self.check_cover_closed():
                loop = False

            elapsed_time = time.time() - start_time
            if elapsed_time > 31:
                raise CoverError("Enclosure cover might be stuck.")

    def read_states_from_plc(self):
        """
        Checks the state of the enclosure by continuously reading sensor and
        actor output.
        ["fan_speed","current_angle", "manual control","manual_temp_mode", "humidity", "temperature", "camera",
        "computer", "cover_closed", "heater", "motor_failed", "rain", "reset_needed", "router", "spectrometer",
        "ups_alert"]

        returns
        r: list
        """
        #TODO: This functions needs way to long to execute. Solution?
        return [
            self.plc_read_int(self._PLC_INTERFACE.actors["fan_speed"]),
            self.plc_read_int(self._PLC_INTERFACE.actors["current_angle"]),
            self.plc_read_bool(self._PLC_INTERFACE.control["auto_temp_mode"]),
            self.plc_read_bool(self._PLC_INTERFACE.control["manual_control"]),
            self.plc_read_bool(self._PLC_INTERFACE.control["manual_temp_mode"]),
            self.plc_read_int(self._PLC_INTERFACE.sensors["humidity"]),
            self.plc_read_int(self._PLC_INTERFACE.sensors["temperature"]),
            self.plc_read_bool(self._PLC_INTERFACE.state["camera"]),
            self.plc_read_bool(self._PLC_INTERFACE.state["computer"]),
            self.plc_read_bool(self._PLC_INTERFACE.state["cover_closed"]),
            self.plc_read_bool(self._PLC_INTERFACE.state["heater"]),
            self.plc_read_bool(self._PLC_INTERFACE.state["motor_failed"]),
            self.plc_read_bool(self._PLC_INTERFACE.state["rain"]),
            self.plc_read_bool(self._PLC_INTERFACE.state["reset_needed"]),
            self.plc_read_bool(self._PLC_INTERFACE.state["router"]),
            self.plc_read_bool(self._PLC_INTERFACE.state["spectrometer"]),
            self.plc_read_bool(self._PLC_INTERFACE.state["ups_alert"]),
        ]

    def auto_set_power_spectrometer(self):
        """
        Shuts down spectrometer if the sun angle is too low. Starts up the
        spectrometer in the morning when minimum angle is satisfied.
        """

        current_sun_elevation = Astronomy.get_current_sun_elevation()
        min_power_elevation = self._CONFIG["tum_plc"]["min_power_elevation"] * astropy_units.deg
        spectrometer_has_power = self.read_power_spectrometer()

        print(current_sun_elevation > min_power_elevation)

        if current_sun_elevation is not None:
            if (current_sun_elevation >= min_power_elevation) and (not spectrometer_has_power):
                self.set_power_spectrometer(True)
                logger.info("Powering up the spectrometer.")
            elif (current_sun_elevation < min_power_elevation) and (spectrometer_has_power):
                self.set_power_spectrometer(False)
<<<<<<< HEAD
                logger.info("Powering down the spectrometer.")
=======
                logger.info("Powering down the spectrometer.")

    def is_PLC_responsive(self):
        """Pings the PLC and returns:

        True -> Connected
        False -> Not Connected"""
        response = os.system("ping -n 1 " + self._CONFIG["tum_plc"]["ip"])

        if response == 0:
            return True
        else:
            return False



>>>>>>> b5831b4a
<|MERGE_RESOLUTION|>--- conflicted
+++ resolved
@@ -16,7 +16,6 @@
 from packages.core.utils import (
     StateInterface,
     Logger,
-    OSInfo,
     Astronomy,
     STANDARD_PLC_INTERFACES,
     PLCInterface,
@@ -269,8 +268,6 @@
     def check_cover_closed(self):
         return self.plc_read_bool(self._PLC_INTERFACE.state["cover_closed"])
 
-<<<<<<< HEAD
-=======
     def force_cover_close(self):
         if self.check_for_reset_needed():
             self.reset()
@@ -281,8 +278,6 @@
         self.wait_for_cover_closing()
         self.set_manual_control(True)
 
-
->>>>>>> b5831b4a
     def wait_for_cover_closing(self):
         """Waits steps of 5s for the enclosure cover to close.
 
@@ -314,7 +309,7 @@
         returns
         r: list
         """
-        #TODO: This functions needs way to long to execute. Solution?
+        # TODO: This functions needs way to long to execute. Solution?
         return [
             self.plc_read_int(self._PLC_INTERFACE.actors["fan_speed"]),
             self.plc_read_int(self._PLC_INTERFACE.actors["current_angle"]),
@@ -342,20 +337,23 @@
         """
 
         current_sun_elevation = Astronomy.get_current_sun_elevation()
-        min_power_elevation = self._CONFIG["tum_plc"]["min_power_elevation"] * astropy_units.deg
+        min_power_elevation = (
+            self._CONFIG["tum_plc"]["min_power_elevation"] * astropy_units.deg
+        )
         spectrometer_has_power = self.read_power_spectrometer()
 
         print(current_sun_elevation > min_power_elevation)
 
         if current_sun_elevation is not None:
-            if (current_sun_elevation >= min_power_elevation) and (not spectrometer_has_power):
+            if (current_sun_elevation >= min_power_elevation) and (
+                not spectrometer_has_power
+            ):
                 self.set_power_spectrometer(True)
                 logger.info("Powering up the spectrometer.")
-            elif (current_sun_elevation < min_power_elevation) and (spectrometer_has_power):
+            elif (current_sun_elevation < min_power_elevation) and (
+                spectrometer_has_power
+            ):
                 self.set_power_spectrometer(False)
-<<<<<<< HEAD
-                logger.info("Powering down the spectrometer.")
-=======
                 logger.info("Powering down the spectrometer.")
 
     def is_PLC_responsive(self):
@@ -368,8 +366,4 @@
         if response == 0:
             return True
         else:
-            return False
-
-
-
->>>>>>> b5831b4a
+            return False