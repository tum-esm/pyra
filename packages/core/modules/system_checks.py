from packages.core.utils import Logger, OSInterface, StateInterface, types

logger = Logger(origin="system-checks")


class SystemChecks:
<<<<<<< HEAD
    def __init__(self, initial_config: types.ConfigDict):
=======
    """SystemChecks interacts with the present Operating System through OSInterface. It checks and
    logs important parameters (CPU, memory, disk space) to give insight into the overall system
    stability. It raises custom errors when the disk runs out of storage or the energy supply is
    not ensured. SystemChecks writes the latest readout into StateInterface."""

    def __init__(self, initial_config: dict):
>>>>>>> ebea8548
        self._CONFIG = initial_config

    def run(self, new_config: types.ConfigDict) -> None:
        self._CONFIG = new_config
        logger.info("Running SystemChecks")

        # check os system stability
        cpu_usage = OSInterface.get_cpu_usage()
        logger.debug(f"Current CPU usage for all cores is {cpu_usage}%.")

        memory_usage = OSInterface.get_memory_usage()
        logger.debug(f"Current v_memory usage for the system is {memory_usage}.")

        last_boot_time = OSInterface.get_last_boot_time()
        logger.debug(f"The system is running since {last_boot_time}.")

        disk_space = OSInterface.get_disk_space()
        logger.debug(f"The disk is currently filled with {disk_space}%.")

        # raises error if disk_space is below 10%
        OSInterface.validate_disk_space()

        # raises error if system battery is below 20%
        OSInterface.validate_system_battery()

        StateInterface.update(
            {
                "os_state": {
                    "cpu_usage": cpu_usage,
                    "memory_usage": memory_usage,
                    "last_boot_time": last_boot_time,
                    "filled_disk_space_fraction": disk_space,
                }
            }
        )<|MERGE_RESOLUTION|>--- conflicted
+++ resolved
@@ -4,16 +4,12 @@
 
 
 class SystemChecks:
-<<<<<<< HEAD
-    def __init__(self, initial_config: types.ConfigDict):
-=======
     """SystemChecks interacts with the present Operating System through OSInterface. It checks and
     logs important parameters (CPU, memory, disk space) to give insight into the overall system
     stability. It raises custom errors when the disk runs out of storage or the energy supply is
     not ensured. SystemChecks writes the latest readout into StateInterface."""
 
-    def __init__(self, initial_config: dict):
->>>>>>> ebea8548
+    def __init__(self, initial_config: types.ConfigDict):
         self._CONFIG = initial_config
 
     def run(self, new_config: types.ConfigDict) -> None:
