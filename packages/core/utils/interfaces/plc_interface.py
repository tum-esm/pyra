from typing import Literal, Optional
import snap7  # type: ignore
import time
import os
from snap7.exceptions import Snap7Exception  # type: ignore
from packages.core.utils import Logger, StateInterface, types
from .plc_specification import PLC_SPECIFICATION_VERSIONS

logger = Logger(origin="plc-interface")
dir = os.path.dirname
PROJECT_DIR = dir(dir(dir(dir(dir(os.path.abspath(__file__))))))

# used when initializing the state.json file
EMPTY_PLC_STATE: types.PlcStateDict = {
    "actors": {
        "fan_speed": None,
        "current_angle": None,
    },
    "control": {
        "auto_temp_mode": None,
        "manual_control": None,
        "manual_temp_mode": None,
        "sync_to_tracker": None,
    },
    "sensors": {
        "humidity": None,
        "temperature": None,
    },
    "state": {
        "cover_closed": None,
        "motor_failed": None,
        "rain": None,
        "reset_needed": None,
        "ups_alert": None,
    },
    "power": {
        "camera": None,
        "computer": None,
        "heater": None,
        "router": None,
        "spectrometer": None,
    },
    "connections": {
        "camera": None,
        "computer": None,
        "heater": None,
        "router": None,
        "spectrometer": None,
    },
}


class PLCInterface:
    @staticmethod
    class PLCError(Exception):
        """
        Raised when updating a boolean value on the
        plc did not change its internal value.

        Can originate from:
        * set_power_camera/_computer/_heater/_router/_spectrometer
        * set_sync_to_tracker/_manual_control
        * set_auto_temperature/_manual_temperature
        """

    def __init__(self, plc_version: Literal[1, 2], plc_ip: str) -> None:
        self.plc_version = plc_version
        self.plc_ip = plc_ip
        self.specification = PLC_SPECIFICATION_VERSIONS[plc_version]

<<<<<<< HEAD
    # CONNECTION/CLASS MANAGEMENT
=======
class PLCInterface:
    """https://buildmedia.readthedocs.org/media/pdf/python-snap7/latest/python-snap7.pdf"""

    def __init__(self, config: dict):
        self.config = config
        self.specification = PLC_SPECIFICATION_VERSIONS[config["tum_plc"]["version"]]
>>>>>>> ebea8548

    def update_config(self, new_plc_version: Literal[1, 2], new_plc_ip: str) -> None:
        """
        Update the internally used config (executed at the)
        beginning of enclosure-control's run-function.

        Reconnecting to PLC, when IP has changed.
        """
        if (self.plc_version != new_plc_version) or (self.plc_ip != new_plc_ip):
            logger.debug("PLC ip has changed, reconnecting now")
            self.disconnect()
            self.plc_version = new_plc_version
            self.plc_ip = new_plc_ip
            self.specification = PLC_SPECIFICATION_VERSIONS[self.plc_version]
            self.connect()

    def connect(self) -> None:
        """
        Connects to the PLC Snap7. Times out after 30 seconds.
        """
        self.plc = snap7.client.Client()
        start_time = time.time()

        while True:
            try:
                if (time.time() - start_time) > 30:
                    raise Snap7Exception("Connect to PLC timed out.")

                self.plc.connect(self.plc_ip, 0, 1)
                time.sleep(0.2)

                if self.plc.get_connected():
                    logger.debug("Connected to PLC.")
                    return

                self.plc.destroy()
                self.plc = snap7.client.Client()

            except Snap7Exception:
                self.plc.destroy()
                self.plc = snap7.client.Client()

    def disconnect(self) -> None:
        """
        Disconnects from the PLC Snap7
        """
        try:
            self.plc.disconnect()
            self.plc.destroy()
            logger.debug("Gracefully disconnected from PLC.")
        except Snap7Exception:
            self.plc.destroy()
            logger.debug("Disconnected ungracefully from PLC.")

    def is_responsive(self) -> bool:
        """Pings the PLC"""
        return os.system("ping -n 1 " + self.plc_ip) == 0

    # DIRECT READ FUNCTIONS

    def rain_is_detected(self) -> bool:
        return self.__read_bool(self.specification["state"]["rain"])

    def cover_is_closed(self) -> bool:
        """
        Reads the single value "state.cover_closed"
        """
        return self.__read_bool(self.specification["state"]["cover_closed"])

    def reset_is_needed(self) -> bool:
        """
        Reads the single value "state.reset_needed"
        """
        return self.__read_bool(self.specification["state"]["reset_needed"])

    def get_cover_angle(self) -> int:
        """
        Reads the single value "actors.current_angle"
        """
        return self.__read_int(self.specification["actors"]["current_angle"])

    # BULK READ

    def read(self) -> types.PlcStateDict:
        """
        Read the whole state of the PLC
        """

        # TODO: self.plc.read_multi_vars()

        plc_db_content: dict[int, int] = {}
        plc_db_size = {1: {3: 6, 8: 26, 25: 10}, 2: {3: 5, 6: 17, 8: 25}}[self.plc_version]

        for db_index, db_size in plc_db_size.items():
            plc_db_content[db_index] = self.plc.db_read(db_index, 0, db_size)
            self.__sleep_while_cpu_is_busy()

        logger.debug(f"new plc bulk read: {plc_db_content}")

        def _get_int(spec: Optional[list[int]]) -> Optional[int]:
            if spec is None:
                return None
            return snap7.util.get_int(plc_db_content[spec[0]], spec[1])  # type: ignore

        def _get_bool(spec: Optional[list[int]]) -> Optional[bool]:
            if spec is None:
                return None
            return snap7.util.get_bool(plc_db_content[spec[0]], spec[1], spec[3])  # type: ignore

        s = self.specification

        return {
            "actors": {
                "fan_speed": _get_int(s["actors"]["fan_speed"]),
                "current_angle": _get_int(s["actors"]["current_angle"]),
            },
            "control": {
                "auto_temp_mode": _get_bool(s["control"]["auto_temp_mode"]),
                "manual_control": _get_bool(s["control"]["manual_control"]),
                "manual_temp_mode": _get_bool(s["control"]["manual_temp_mode"]),
                "sync_to_tracker": _get_bool(s["control"]["sync_to_tracker"]),
            },
            "sensors": {
                "humidity": _get_int(s["sensors"]["humidity"]),
                "temperature": _get_int(s["sensors"]["temperature"]),
            },
            "state": {
                "cover_closed": _get_bool(s["state"]["cover_closed"]),
                "motor_failed": _get_bool(s["state"]["motor_failed"]),
                "rain": _get_bool(s["state"]["rain"]),
                "reset_needed": _get_bool(s["state"]["reset_needed"]),
                "ups_alert": _get_bool(s["state"]["ups_alert"]),
            },
            "power": {
                "camera": _get_bool(s["power"]["camera"]),
                "computer": _get_bool(s["power"]["computer"]),
                "heater": _get_bool(s["power"]["heater"]),
                "router": _get_bool(s["power"]["router"]),
                "spectrometer": _get_bool(s["power"]["spectrometer"]),
            },
            "connections": {
                "camera": _get_bool(s["connections"]["camera"]),
                "computer": _get_bool(s["connections"]["computer"]),
                "heater": _get_bool(s["connections"]["heater"]),
                "router": _get_bool(s["connections"]["router"]),
                "spectrometer": _get_bool(s["connections"]["spectrometer"]),
            },
        }

    # LOW LEVEL READ FUNCTIONS

    def __sleep_while_cpu_is_busy(self) -> None:
        """
        Initially sleeps 0.5 seconds. The checks every 2 seconds
        whether the CPU of the PLC is still busy. End function
        if the CPU is idle again.
        """
        time.sleep(0.5)
        if str(self.plc.get_cpu_state()) == "S7CpuStatusRun":
            time.sleep(2)

    def __read_int(self, action: list[int]) -> int:
        """
        Reads an INT value in the PLC database.

        action is tuple: db_number, start, size
        """
        assert len(action) == 3

        msg: bytearray = self.plc.db_read(*action)
        value: int = snap7.util.get_int(msg, 0)

        self.__sleep_while_cpu_is_busy()

        return value

    def __write_int(self, action: list[int], value: int) -> None:
        """Changes an INT value in the PLC database."""
        assert len(action) == 3
        db_number, start, size = action

        msg = bytearray(size)
        snap7.util.set_int(msg, 0, value)
        self.plc.db_write(db_number, start, msg)

        self.__sleep_while_cpu_is_busy()

    def __read_bool(self, action: list[int]) -> bool:
        """Reads a BOOL value in the PLC database."""
        assert len(action) == 4
        db_number, start, size, bool_index = action

        msg: bytearray = self.plc.db_read(db_number, start, size)
        value: bool = snap7.util.get_bool(msg, 0, bool_index)

        self.__sleep_while_cpu_is_busy()

        return value

    def __write_bool(self, action: list[int], value: bool) -> None:
        """Changes a BOOL value in the PLC database."""
        assert len(action) == 4
        db_number, start, size, bool_index = action

        msg = self.plc.db_read(db_number, start, size)
        snap7.util.set_bool(msg, 0, bool_index, value)
        self.plc.db_write(db_number, start, msg)

        self.__sleep_while_cpu_is_busy()

    # PLC.POWER SETTERS

    def __update_bool(
        self, new_state: bool, spec: list[int], partial_plc_state: types.PlcStateDictPartial
    ) -> None:
        """
        1. low-level direct-write new_state to PLC according to spec
        2. low-level direct-read of plc's value according to spec
        3. raise PLCInterface.PLCError if value is different
        4. write update to StateInterface if update was successful
        """
        self.__write_bool(spec, new_state)
        if self.__read_bool(spec) != new_state:
            raise PLCInterface.PLCError("PLC state did not change")

        # TODO: check whether this results in a circular import
        StateInterface.update({"enclosure_plc_readings": partial_plc_state})

    def set_power_camera(self, new_state: bool) -> None:
        """Raises PLCInterface.PLCError, if value hasn't been changed"""
        self.__update_bool(
            new_state,
            self.specification["power"]["camera"],
            {"power": {"camera": new_state}},
        )

    def set_power_computer(self, new_state: bool) -> None:
        """Raises PLCInterface.PLCError, if value hasn't been changed"""
        assert self.specification["power"]["computer"] is not None
        self.__update_bool(
            new_state,
            self.specification["power"]["computer"],
            {"power": {"computer": new_state}},
        )

    def set_power_heater(self, new_state: bool) -> None:
        """Raises PLCInterface.PLCError, if value hasn't been changed"""
        self.__update_bool(
            new_state,
            self.specification["power"]["heater"],
            {"power": {"heater": new_state}},
        )

    def set_power_router(self, new_state: bool) -> None:
        """Raises PLCInterface.PLCError, if value hasn't been changed"""
        assert self.specification["power"]["router"] is not None
        self.__update_bool(
            new_state,
            self.specification["power"]["router"],
            {"power": {"router": new_state}},
        )

    def set_power_spectrometer(self, new_state: bool) -> None:
        """Raises PLCInterface.PLCError, if value hasn't been changed"""
        self.__update_bool(
            new_state,
            self.specification["power"]["spectrometer"],
            {"power": {"spectrometer": new_state}},
        )

    # PLC.CONTROL SETTERS

    def set_sync_to_tracker(self, new_state: bool) -> None:
<<<<<<< HEAD
        """Raises PLCInterface.PLCError, if value hasn't been changed"""
        self.__update_bool(
            new_state,
            self.specification["control"]["sync_to_tracker"],
            {"control": {"sync_to_tracker": new_state}},
        )

    def set_manual_control(self, new_state: bool) -> None:
        """Raises PLCInterface.PLCError, if value hasn't been changed"""
        self.__update_bool(
            new_state,
            self.specification["control"]["manual_control"],
            {"control": {"manual_control": new_state}},
        )

    def set_auto_temperature(self, new_state: bool) -> None:
        """Raises PLCInterface.PLCError, if value hasn't been changed"""
        self.__update_bool(
            new_state,
            self.specification["control"]["auto_temp_mode"],
            {"control": {"auto_temp_mode": new_state}},
        )

    def set_manual_temperature(self, new_state: bool) -> None:
        """Raises PLCInterface.PLCError, if value hasn't been changed"""
        self.__update_bool(
            new_state,
            self.specification["control"]["manual_temp_mode"],
            {"control": {"manual_temp_mode": new_state}},
        )
=======
        self._write_bool(self.specification.control.sync_to_tracker, new_state)
        if self._read_bool(self.specification.control.sync_to_tracker) != new_state:
            raise PLCError("PLC state did not change")
        update_state_file({"enclosure_plc_readings": {"control": {"sync_to_tracker": new_state}}})

    def set_manual_control(self, new_state: bool) -> None:
        self._write_bool(self.specification.control.manual_control, new_state)
        if self._read_bool(self.specification.control.manual_control) != new_state:
            raise PLCError("PLC state did not change")
        update_state_file({"enclosure_plc_readings": {"control": {"manual_control": new_state}}})

    def set_auto_temperature(self, new_state: bool) -> None:
        self._write_bool(self.specification.control.auto_temp_mode, new_state)
        if self._read_bool(self.specification.control.auto_temp_mode) != new_state:
            raise PLCError("PLC state did not change")
        update_state_file({"enclosure_plc_readings": {"control": {"auto_temp_mode": new_state}}})

    def set_manual_temperature(self, new_state: bool) -> None:
        self._write_bool(self.specification.control.manual_temp_mode, new_state)
        if self._read_bool(self.specification.control.manual_temp_mode) != new_state:
            raise PLCError("PLC state did not change")
        update_state_file({"enclosure_plc_readings": {"control": {"manual_temp_mode": new_state}}})
>>>>>>> ebea8548

    def reset(self) -> None:
        """Does not check, whether the value has been changed"""
        if self.plc_version == 1:
            self.__write_bool(self.specification["control"]["reset"], False)
        else:
            self.__write_bool(self.specification["control"]["reset"], True)

    # PLC.ACTORS SETTERS

    def set_cover_angle(self, value: int) -> None:
        """Does not check, whether the value has been changed"""
        self.__write_int(self.specification["actors"]["move_cover"], value)<|MERGE_RESOLUTION|>--- conflicted
+++ resolved
@@ -51,6 +51,8 @@
 
 
 class PLCInterface:
+    """https://buildmedia.readthedocs.org/media/pdf/python-snap7/latest/python-snap7.pdf"""
+
     @staticmethod
     class PLCError(Exception):
         """
@@ -68,16 +70,7 @@
         self.plc_ip = plc_ip
         self.specification = PLC_SPECIFICATION_VERSIONS[plc_version]
 
-<<<<<<< HEAD
     # CONNECTION/CLASS MANAGEMENT
-=======
-class PLCInterface:
-    """https://buildmedia.readthedocs.org/media/pdf/python-snap7/latest/python-snap7.pdf"""
-
-    def __init__(self, config: dict):
-        self.config = config
-        self.specification = PLC_SPECIFICATION_VERSIONS[config["tum_plc"]["version"]]
->>>>>>> ebea8548
 
     def update_config(self, new_plc_version: Literal[1, 2], new_plc_ip: str) -> None:
         """
@@ -351,7 +344,6 @@
     # PLC.CONTROL SETTERS
 
     def set_sync_to_tracker(self, new_state: bool) -> None:
-<<<<<<< HEAD
         """Raises PLCInterface.PLCError, if value hasn't been changed"""
         self.__update_bool(
             new_state,
@@ -382,30 +374,6 @@
             self.specification["control"]["manual_temp_mode"],
             {"control": {"manual_temp_mode": new_state}},
         )
-=======
-        self._write_bool(self.specification.control.sync_to_tracker, new_state)
-        if self._read_bool(self.specification.control.sync_to_tracker) != new_state:
-            raise PLCError("PLC state did not change")
-        update_state_file({"enclosure_plc_readings": {"control": {"sync_to_tracker": new_state}}})
-
-    def set_manual_control(self, new_state: bool) -> None:
-        self._write_bool(self.specification.control.manual_control, new_state)
-        if self._read_bool(self.specification.control.manual_control) != new_state:
-            raise PLCError("PLC state did not change")
-        update_state_file({"enclosure_plc_readings": {"control": {"manual_control": new_state}}})
-
-    def set_auto_temperature(self, new_state: bool) -> None:
-        self._write_bool(self.specification.control.auto_temp_mode, new_state)
-        if self._read_bool(self.specification.control.auto_temp_mode) != new_state:
-            raise PLCError("PLC state did not change")
-        update_state_file({"enclosure_plc_readings": {"control": {"auto_temp_mode": new_state}}})
-
-    def set_manual_temperature(self, new_state: bool) -> None:
-        self._write_bool(self.specification.control.manual_temp_mode, new_state)
-        if self._read_bool(self.specification.control.manual_temp_mode) != new_state:
-            raise PLCError("PLC state did not change")
-        update_state_file({"enclosure_plc_readings": {"control": {"manual_temp_mode": new_state}}})
->>>>>>> ebea8548
 
     def reset(self) -> None:
         """Does not check, whether the value has been changed"""
